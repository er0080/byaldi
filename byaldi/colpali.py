--- conflicted
+++ resolved
@@ -654,17 +654,9 @@
                     page_num=int(doc_info["page_id"]),
                     score=float(scores[0][int(embed_id)]),
                     metadata=self.doc_id_to_metadata.get(int(doc_info["doc_id"]), {}),
-<<<<<<< HEAD
                     base64=self.collection.get(adjusted_embed_id)
                     if return_base64_results
                     else None,
-=======
-                    base64=(
-                        self.collection.get(int(embed_id))
-                        if return_base64_results
-                        else None
-                    ),
->>>>>>> 116e29cb
                 )
                 query_results.append(result)
 
